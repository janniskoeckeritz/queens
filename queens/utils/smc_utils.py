"""Collection of utility functions and classes for SMC algorithms."""

import math

import numpy as np
from particles import smc_samplers as ssp


def temper_logpdf_bayes(log_prior, log_like, tempering_parameter=1.0):
    """Bayesian tempering function.

    It phases from the prior to the posterior = like * prior.
    Special cases are:

    * tempering parameter = 0.0:
          We interpret this as "disregard contribution of the likelihood".
          Therefore, return just *log_prior*.

    * log_pior or log_like = `+inf`:
          Prohibit this case.
          The reasoning is that (`+inf` + `-inf`) is ambiguous.
          We know that `-inf` is likely to occur, e.g. in uniform priors.
          On the other hand, `+inf` is rather unlikely to be a reasonable
          value. Therefore, we chose to exclude it here.

    Args:
        log_prior (np.array): Array containing the values of the log-prior distribution
                              at sample points
        log_like (np.array): Array containing the values of the log-likelihood at
                             sample points
        tempering_parameter (float): Tempering parameter for resampling
    """
    # if either logpdf is positive infinite throw an error
    if np.isposinf(log_prior).any() or np.isposinf(log_like).any():
        raise ValueError("Positive infinite logpdf not supported.")

    # if the tempering_parameter is close to 0.0 return prior
    if math.isclose(tempering_parameter, 0.0, abs_tol=1e-8):
        return log_prior

    return tempering_parameter * log_like + log_prior


def temper_logpdf_generic(logpdf0, logpdf1, tempering_parameter=1.0):
    """Generic tempering function.

    It phases from one distribution (*pdf0*) to another (*pdf1*).

    Initial distribution: *pdf0*.

    Goal distribution: *pdf1*.

    * tempering parameter = 0.0:
        We interpret this as "disregard contribution of the goal pdf".
        Therefore, return *logpdf0*.

    * tempering parameter = 1.0:
        We interpret this as "we are fully transitioned." Therefore,
        ignore the contribution of the initial distribution.
        Therefore, return *logpdf1*.

    * logpdf0 or logpdf1 = `+inf`:
        Prohibit this case.
        The reasoning is that (`+inf` + `-inf`) is ambiguous.
        We know that `-inf` is likely to occur, e.g., in uniform
        distributions. On the other hand, `+inf` is rather unlikely to be
        a reasonable value. Therefore, we chose to exclude it here.

    Args:
        logpdf0: TODO_doc
        logpdf1: TODO_doc
        tempering_parameter: TODO_doc
    Returns:
        TODO_doc
    """
    # if either logpdf is positive infinite throw an error
    if np.isposinf(logpdf0).any() or np.isposinf(logpdf1).any():
        raise ValueError("Positive infinite logpdf not supported.")

    # if the tempering_parameter is close to 0.0 return initial logpdf
    if math.isclose(tempering_parameter, 0.0, abs_tol=1e-8):
        return logpdf0

    # if the tempering_parameter is close to 1.0 return final logpdf
    if math.isclose(tempering_parameter, 1.0):
        return logpdf1

    return (1.0 - tempering_parameter) * logpdf0 + tempering_parameter * logpdf1


def temper_factory(temper_type):
    """Switch type of tempering function.

    Return the respective tempering function.

    Args:
        temper_type: TODO_doc
    Returns:
        TODO_doc
    """
    if temper_type == 'bayes':
        return temper_logpdf_bayes
    if temper_type == 'generic':
        return temper_logpdf_generic

    valid_types = {'bayes', 'generic'}
    raise ValueError(
        f"Unknown type of tempering function: {temper_type}.\nValid choices are {valid_types}."
    )


def calc_ess(weights):
    """Calculate Effective Sample Size from current weights.

    We use the exp-log trick here to avoid numerical problems.

    Args:
        weights: TODO_doc
    Returns:
        ess: TODO_doc
    """
    ess = np.exp(np.log(np.sum(weights) ** 2) - np.log(np.sum(weights**2)))
    return ess


class StaticStateSpaceModel(ssp.StaticModel):
    """Model needed for the particles library implementation of SMC.

    Attributes:
        likelihood_model (object): Log-likelihood function.
        n_sims (int): Number of model calls.
    """

    def __init__(self, likelihood_model, data=None, prior=None):
        """Initialize Static State Space model.

        Args:
            likelihood_model (obj): Model for the log-likelihood function.
            data (np.array, optional): Optional data to define state space model.
                                       Defaults to None.
            prior (obj, optional): Model for the prior distribution. Defaults to None.
        """
        # Data is always set to `Ǹone` as we let QUEENS handle the actual likelihood computation
        super().__init__(data=data, prior=prior)
        self.likelihood_model = likelihood_model
        self.n_sims = 0

    def logpyt(self, theta, t):
        """Log-likelihood of Y_t, given parameter and previous datapoints.

        Args:
            theta (dict-like): theta['par'] is a ndarray containing the N values for parameter par
            t (int): time
        """
        raise NotImplementedError("StaticModel: logpyt not implemented")

    def loglik(self, theta, t=None):
        """Log. Likelihood function for *particles* SMC implementation.

        Args:
            theta (obj): Samples at which to evaluate the likelihood
            t (int): time (if set to None, the full log-likelihood is returned)

        Returns:
            The log likelihood
        """
        x = self.particles_array_to_numpy(theta)
        # Increase the model counter
        self.n_sims += len(x)
        return self.likelihood_model(x).flatten()

    def particles_array_to_numpy(self, theta):
        """Convert particles objects to numpy arrays.

        The *particles* library uses np.ndarrays with homemade variable dtypes.
        We need to convert this into numpy array to work with queens.
<<<<<<< HEAD

        Args:
            theta (np.ndarray with homemade dtype): *Particle* variables object

        Returns:
            np.ndarray: Numpy array of the particles
        """
        return np.lib.recfunctions.structured_to_unstructured(theta)

    def numpy_to_particles_array(self, samples):
        """Convert numpy arrays to particles objects.

        The *particles* library uses np.ndarrays with homemade variable dtypes.
        This method converts it back to the particles library type.

        Args:
            samples (np.ndarray): Numpy array samples

        Returns:
            np.ndarray with homemade dtype: *Particle* variables object
        """
=======

        Args:
            theta (np.ndarray with homemade dtype): *Particle* variables object

        Returns:
            np.ndarray: Numpy array of the particles
        """
        return np.lib.recfunctions.structured_to_unstructured(theta)

    def numpy_to_particles_array(self, samples):
        """Convert numpy arrays to particles objects.

        The *particles* library uses np.ndarrays with homemade variable dtypes.
        This method converts it back to the particles library type.

        Args:
            samples (np.ndarray): Numpy array samples

        Returns:
            np.ndarray with homemade dtype: *Particle* variables object
        """
>>>>>>> 8a8ab851
        return samples.astype(self.prior.dtype)<|MERGE_RESOLUTION|>--- conflicted
+++ resolved
@@ -174,7 +174,6 @@
 
         The *particles* library uses np.ndarrays with homemade variable dtypes.
         We need to convert this into numpy array to work with queens.
-<<<<<<< HEAD
 
         Args:
             theta (np.ndarray with homemade dtype): *Particle* variables object
@@ -196,27 +195,4 @@
         Returns:
             np.ndarray with homemade dtype: *Particle* variables object
         """
-=======
-
-        Args:
-            theta (np.ndarray with homemade dtype): *Particle* variables object
-
-        Returns:
-            np.ndarray: Numpy array of the particles
-        """
-        return np.lib.recfunctions.structured_to_unstructured(theta)
-
-    def numpy_to_particles_array(self, samples):
-        """Convert numpy arrays to particles objects.
-
-        The *particles* library uses np.ndarrays with homemade variable dtypes.
-        This method converts it back to the particles library type.
-
-        Args:
-            samples (np.ndarray): Numpy array samples
-
-        Returns:
-            np.ndarray with homemade dtype: *Particle* variables object
-        """
->>>>>>> 8a8ab851
         return samples.astype(self.prior.dtype)