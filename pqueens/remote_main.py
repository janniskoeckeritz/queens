--- conflicted
+++ resolved
@@ -110,11 +110,7 @@
             DB_module.from_config_create_database(config)
             with DB_module.database:
                 driver_obj = Driver.from_config_create_driver(
-<<<<<<< HEAD
-                    config, job_id, batch, driver_name, path_to_post_post_file, workdir
-=======
-                    config, job_id, batch, driver_name, port, workdir
->>>>>>> 00810383
+                    config, job_id, batch, driver_name, workdir
                 )
                 # Run the singularity image in two steps and two different singularity calls to have
                 # more freedom concerning mpi ranks
