"""Cluster scheduler for QUEENS runs."""
import atexit
import getpass
import logging
import pathlib
import socket
from dataclasses import dataclass

from pqueens.drivers import from_config_create_driver
from pqueens.schedulers.scheduler import Scheduler
from pqueens.utils.cluster_utils import distribute_procs_on_nodes_pbs, get_cluster_job_id
from pqueens.utils.config_directories import base_directory, create_directory, experiment_directory
from pqueens.utils.manage_singularity import SingularityManager
from pqueens.utils.path_utils import relative_path_from_queens
from pqueens.utils.print_utils import get_str_table
from pqueens.utils.run_subprocess import run_subprocess
from pqueens.utils.script_generator import generate_submission_script

_logger = logging.getLogger(__name__)

DEEP_CLUSTER_TYPE = "deep"
BRUTEFORCE_CLUSTER_TYPE = "bruteforce"
CHARON_CLUSTER_TYPE = "charon"

VALID_PBS_CLUSTER_TYPES = (DEEP_CLUSTER_TYPE,)
VALID_SLURM_CLUSTER_TYPES = (BRUTEFORCE_CLUSTER_TYPE, CHARON_CLUSTER_TYPE)

VALID_CLUSTER_CLUSTER_TYPES = VALID_PBS_CLUSTER_TYPES + VALID_SLURM_CLUSTER_TYPES


@dataclass(frozen=True)
class ClusterConfig:
    """Configuration data of cluster.

    Attributes:
        name (str):                         name of cluster
        work_load_scheduler (str):          type of work load scheduling software (PBS or SLURM)
        start_cmd (str):                    command to start a job on the cluster
        jobscript_template (pathlib.Path):  absolute path to jobscript template file
        job_status_command (str):           command to check job status on cluster
        job_status_location (int):          location of job status in return of job_status_command
        singularity_bind (str):             variable for binding directories on the host
                                            to directories in the container
    """

    name: str
    work_load_scheduler: str
    start_cmd: str
    jobscript_template: pathlib.Path
    job_status_command: str
    job_status_location: int
    job_status_incomplete: list
    singularity_bind: str


DEEP_CONFIG = ClusterConfig(
    name="deep",
    work_load_scheduler="pbs",
    start_cmd="qsub",
    jobscript_template=relative_path_from_queens("templates/jobscripts/jobscript_deep.sh"),
    job_status_command="qstat",
    job_status_location=-2,
    # possible pbs job states:
    # E - Job is exiting after having run.
    # H - Job is held.
    # Q - job is queued, eligable to run or routed.
    # R - job is running.
    # T - job is being moved to new location.
    # W - job is waiting for its execution time
    # S - (Unicos only) job is suspend.
    # therefore incomplete:
    job_status_incomplete=[
        'Q',
        'R',
        'H',
        'E',
    ],
    singularity_bind=(
        "/scratch:/scratch,"
        "/opt:/opt,/lnm:/lnm,"
        "/bin:/bin,/etc:/etc/,"
        "/lib:/lib,"
        "/lib64:/lib64"
    ),
)
BRUTEFORCE_CONFIG = ClusterConfig(
    name="bruteforce",
    work_load_scheduler="slurm",
    start_cmd="sbatch",
    jobscript_template=relative_path_from_queens("templates/jobscripts/jobscript_bruteforce.sh"),
    job_status_command="squeue --job",
    job_status_location=-4,
    job_status_incomplete=['R', 'PD', 'CG'],
    singularity_bind=(
        "/scratch:/scratch,"
        "/opt:/opt,/lnm:/lnm,"
        "/cluster:/cluster,"
        "/bin:/bin,"
        "/etc:/etc/,"
        "/lib:/lib,"
        "/lib64:/lib64"
    ),
)
CHARON_CONFIG = ClusterConfig(
    name="charon",
    work_load_scheduler="slurm",
    start_cmd="sbatch",
    jobscript_template=relative_path_from_queens("templates/jobscripts/jobscript_charon.sh"),
    job_status_command="squeue --job",
    job_status_location=-4,
    # possible status for incomplete jobs;
    # R - running
    # PD - pending
    # CG - completing
    job_status_incomplete=['R', 'PD', 'CG'],
    singularity_bind=(
        "/opt:/opt,"
        "/bin:/bin,"
        "/etc:/etc,"
        "/lib:/lib,"
        "/lib64:/lib64,"
        "/imcs:/imcs,"
        "/home/opt:/home/opt"
    ),
)

CLUSTER_CONFIGS = {
    DEEP_CLUSTER_TYPE: DEEP_CONFIG,
    BRUTEFORCE_CLUSTER_TYPE: BRUTEFORCE_CONFIG,
    CHARON_CLUSTER_TYPE: CHARON_CONFIG,
}


class ClusterScheduler(Scheduler):
    """Cluster scheduler (either based on Slurm or Torque/PBS) for QUEENS.

    Attributes:
        cluster_type (str):        type of cluster chosen in QUEENS input file
        port (int):                (only for remote scheduling with Singularity) port of
                                   remote resource for ssh port-forwarding to database
        cluster_config (dict):     configuration data of the cluster
        cluster_options (dict):    (only for cluster schedulers Slurm and PBS) further
                                   cluster options
        remote (bool):             flag for remote scheduling
        remote_connect (str):      (only for remote scheduling) address of remote
                                   computing resource
        singularity_manager (obj): instance of Singularity-manager class
    """

    def __init__(
        self,
        experiment_name,
        input_file,
        experiment_dir,
        remote_input_file,
        driver_name,
        config,
        cluster_config,
        cluster_options,
        singularity,
        scheduler_type,
        cluster_type,
        singularity_manager,
        remote,
        remote_connect,
    ):
        """Init method for the cluster scheduler.

        Args:
            experiment_name (str):     name of QUEENS experiment
            input_file (path):         path to QUEENS input file
            experiment_dir (path):     path to QUEENS experiment directory
            remote_input_file (path):  path to QUEENS input file on remote
            driver_name (str):         Name of the driver that shall be used for job submission
            config (dict):             dictionary containing configuration as provided in
                                       QUEENS input file
            cluster_config (dict):     configuration data of the cluster
            cluster_options (dict):    (only for cluster schedulers Slurm and PBS) further
                                       cluster options
            singularity (bool):        flag for use of Singularity containers
            scheduler_type (str):      type of scheduler chosen in QUEENS input file
            cluster_type (str):        type of cluster chosen in QUEENS input file
            singularity_manager (obj): instance of Singularity-manager class
            remote (bool):             flag for remote scheduling
            remote_connect (str):      (only for remote scheduling) address of remote
                                       computing resource
        """
        super().__init__(
            experiment_name,
            input_file,
            experiment_dir,
            driver_name,
            config,
            singularity,
            scheduler_type,
        )
        self.cluster_type = cluster_type
        self.cluster_config = cluster_config
        self.cluster_options = cluster_options
        self.singularity_manager = singularity_manager
        self.remote = remote
        self.remote_input_file = remote_input_file
        self.port = None
        self.remote_connect = remote_connect

        # Close the ssh ports when exiting after the queens run
        atexit.register(self.post_run)

    @classmethod
    def from_config_create_scheduler(cls, config, scheduler_name=None, driver_name=None):
        """Create cluster scheduler (Slurm or Torque/PBS) class for QUEENS.

        Args:
            config (dict): QUEENS input dictionary
            scheduler_name (str): Name of the scheduler
            driver_name (str): Name of the driver

        Returns:
            instance of cluster scheduler class
        """
        if not scheduler_name:
            scheduler_name = "scheduler"
        scheduler_options = config[scheduler_name]

        experiment_name = config['global_settings']['experiment_name']
        input_file = pathlib.Path(config["input_file"])

        scheduler_type = scheduler_options["scheduler_type"]

        singularity = scheduler_options.get('singularity', False)
        if not isinstance(singularity, bool):
            raise TypeError(
                f"The option 'singularity' in the scheduler part of the input file has to be a"
                f" boolean, however you provided '{singularity}' which is of type "
                f"{type(singularity)} "
            )
<<<<<<< HEAD
        scheduler_type = scheduler_options["type"]
=======
>>>>>>> 20a91015

        remote = scheduler_options.get('remote', False)
        if remote:
            remote_connect = scheduler_options['remote']['connect']
        else:
            remote_connect = None

        base_dir = base_directory(remote_connect)

        experiment_dir = experiment_directory(
            experiment_name=experiment_name, remote_connect=remote_connect
        )

        if remote:
            remote_input_file = experiment_dir / input_file.name
        else:
            remote_input_file = None

        if remote and not singularity:
            raise NotImplementedError(
                "The combination of 'remote: true' and 'singularity: false' in the "
                "'scheduler section' is not implemented! "
                "Abort..."
            )

        cluster_type = scheduler_options["cluster_type"]
        if not cluster_type in VALID_CLUSTER_CLUSTER_TYPES:
            raise ValueError(
                f"Unknown cluster scheduler type: {cluster_type}.\n"
                f"Known types are: {VALID_CLUSTER_CLUSTER_TYPES}"
            )

        cluster_config = CLUSTER_CONFIGS.get(cluster_type)
        if cluster_config is None:
            raise ValueError(
                f"Unable to find cluster_config for scheduler type: {cluster_type}.\n"
                f"Available configs are: {CLUSTER_CONFIGS.items()}"
            )

        if singularity:
            singularity_manager = SingularityManager(
                remote=remote,
                remote_connect=remote_connect,
                singularity_bind=cluster_config.singularity_bind,
                singularity_path=base_dir,
                input_file=input_file,
            )
        else:
            singularity_manager = None

        # This hurts my brain
        cluster_options = scheduler_options.get("cluster", {})
        cluster_options['job_name'] = None
        cluster_options['CLUSTERSCRIPT'] = cluster_options.get('script', None)
        cluster_options['nposttasks'] = scheduler_options.get('num_procs_post', 1)

        num_procs = scheduler_options.get('num_procs', 1)
        # set cluster options required specifically for PBS or Slurm
        if cluster_type in VALID_PBS_CLUSTER_TYPES:
            cluster_options['pbs_queue'] = cluster_options.get('pbs_queue', 'batch')
            max_procs_per_node = scheduler_options.get('pbs_num_avail_ppn', 16)
            num_nodes, procs_per_node = distribute_procs_on_nodes_pbs(
                num_procs=num_procs, max_procs_per_node=max_procs_per_node
            )
            cluster_options['pbs_nodes'] = num_nodes
            cluster_options['pbs_ppn'] = procs_per_node
        elif cluster_type in VALID_SLURM_CLUSTER_TYPES:
            cluster_options['slurm_ntasks'] = num_procs
        else:
            raise ValueError(
                f"Unknown cluster scheduler type: {cluster_type}.\n"
                f"Known types are: {VALID_CLUSTER_CLUSTER_TYPES}"
            )

        if singularity:
            singularity_run_options = ' --bind ' + singularity_manager.singularity_bind + ' '
            singularity_image_path = singularity_manager.singularity_path / 'singularity_image.sif'
            cluster_options['EXE'] = (
                'singularity run ' + singularity_run_options + str(singularity_image_path)
            )
            cluster_options['OUTPUTPREFIX'] = ''
            cluster_options['DATAPROCESSINGFLAG'] = 'true'
        else:
            cluster_options['DATAPROCESSINGFLAG'] = 'false'

        return cls(
            experiment_name=experiment_name,
            input_file=input_file,
            experiment_dir=experiment_dir,
            remote_input_file=remote_input_file,
            driver_name=driver_name,
            config=config,
            cluster_config=cluster_config,
            cluster_options=cluster_options,
            singularity=singularity,
            scheduler_type=scheduler_type,
            cluster_type=cluster_type,
            singularity_manager=singularity_manager,
            remote=remote,
            remote_connect=remote_connect,
        )

    def __str__(self):
        """String description of the ClusterScheduler object.

        Returns:
            string (str): ClusterScheduler object description
        """
        name = "Cluster Scheduler"
        print_dict = self._create_base_print_dict()
        print_dict.update({"Type of cluster": self.cluster_type})

        return get_str_table(name, print_dict)

    # ------------------- CHILD METHODS THAT MUST BE IMPLEMENTED ------------------
    def pre_run(self):
        """Pre-run routine for local and remote computing with Singularity.

        Do automatic port-forwarding and copying files/folders.
        """
        # pre-run routines required when using Singularity both local and remote
        if self.singularity is True:
            self.singularity_manager.prepare_singularity_files()

            # pre-run routines required when using Singularity remote only
            if self.remote:
                hostname = socket.gethostname()
                # this is a hack as long as the LNM dns-server is not fixed (revisit end of 2022)
                hostname = hostname.replace("lnm.mw.tum.de", "lnm.ed.tum.de")
                username = getpass.getuser()
                address_localhost = username.rstrip() + r'@' + hostname.rstrip()

                self.singularity_manager.kill_previous_queens_ssh_remote(username)
                self.singularity_manager.establish_port_forwarding_local(address_localhost)
                self.port = self.singularity_manager.establish_port_forwarding_remote(
                    address_localhost
                )

                self._copy_input_file_to_remote()

    def _copy_input_file_to_remote(self):
        """Copies a (temporary) JSON input-file to the remote machine.

        Is needed to execute some parts of QUEENS within the singularity image on the remote,
        given the input configurations.

        Returns:
            None
        """
        command_list = [
            "rsync -av",
            str(self.input_file),
            self.remote_connect + ':' + str(self.remote_input_file),
        ]
        command_string = ' '.join(command_list)
        run_subprocess(
            command_string,
            additional_error_message="Was not able to copy temporary input file to remote!",
        )

    def _submit_singularity(self, job_id, batch):
        """Submit job remotely to Singularity.

        Args:
            job_id (int):    ID of job to submit
            batch (int):     Batch number of job

        Returns:
            int:            process ID
        """
        if self.remote:
            # set job name as well as paths to input file and
            # destination directory for jobscript
            self.cluster_options['job_name'] = f"{self.experiment_name}_{job_id}"
            self.cluster_options['INPUT'] = (
                f"--job_id {job_id} "
                f"--batch {batch} "
                f"--port {self.port} "
                f"--input {self.remote_input_file} "
                f"--driver_name {self.driver_name} "
                f"--experiment_dir {self.experiment_dir} "
                f"--working_dir"
            )

            job_dir = self.experiment_dir / str(job_id)
            create_directory(job_dir, remote_connect=self.remote_connect)

            self.cluster_options['DESTDIR'] = str(job_dir / "output")

            # generate jobscript for submission
            submission_script_path = (
                self.experiment_dir / str(job_id) / f"{self.experiment_name}_{job_id}.sh"
            )
            generate_submission_script(
                self.cluster_options,
                submission_script_path,
                self.cluster_config.jobscript_template,
                self.remote_connect,
            )

            # submit subscript remotely
            cmdlist_remote_main = [
                'ssh',
                self.remote_connect,
                '"mkdir -p',
                str(job_dir),
                ';',
                'cd',
                str(job_dir),
                ';',
                self.cluster_config.start_cmd,
                str(submission_script_path),
                '"',
            ]
            cmd_remote_main = ' '.join(cmdlist_remote_main)
            _, _, stdout, _ = run_subprocess(
                cmd_remote_main,
                additional_error_message="The file 'remote_main' in remote singularity image "
                "could not be executed properly!",
            )

            # check matching of job ID
            cluster_job_id = get_cluster_job_id(self.cluster_type, stdout, VALID_PBS_CLUSTER_TYPES)

            try:
                return int(cluster_job_id)
            except ValueError:
                _logger.error(stdout)
                return None
        else:
            raise ValueError("\nSingularity cannot yet be used locally on computing clusters!")

    # TODO this method needs to be replaced by job_id/scheduler_id check
    #  we can only check here if job was completed but might still be failed though
    def check_job_completion(self, job):
        """Check whether this job has been completed.

        Args:
            job (dict): Job dict.

        Returns:
            completed (bool): If job is completed
            failed (bool): If job failed.
        """
        # initialize completion and failure flags to false
        # (Note that failure is not checked for cluster scheduler
        #  and returned false in any case.)
        completed = True
        failed = False
        job_id = job['id']

        if self.remote:
            # check location and delete command for PBS or SLURM
            # generate check command
            command_list = [
                'ssh',
                self.remote_connect,
                '"',
                self.cluster_config.job_status_command,
                str(self.process_ids[str(job_id)]),
                '"',
            ]
        else:
            # generate check command
            command_list = [
                self.cluster_config.job_status_command,
                str(self.process_ids[str(job_id)]),
            ]

        command_string = ' '.join(command_list)
        _, _, stdout, _ = run_subprocess(command_string)

        if stdout:
            # split output string
            output = stdout.split()

            # entry at job_status_location is job status
            status = output[self.cluster_config.job_status_location]

            if status in self.cluster_config.job_status_incomplete:
                completed = False

        return completed, failed

    def post_run(self):
        """Post-run routine.

        Only for remote computing with Singularity: close ports.
        """
        if self.remote and self.singularity:
            self.singularity_manager.close_local_port_forwarding()
            self.singularity_manager.close_remote_port(self.port)
            print('All port-forwardings were closed again.')

    def _submit_driver(self, job_id, batch):
        """Submit job to driver.

        Args:
            job_id (int):    ID of job to submit
            batch (int):     Batch number of job

        Returns:
            driver_obj.pid (int): process ID
        """
        # create driver
        # TODO we should not create the object here everytime!
        # TODO instead only update the attributes of the instance.
        # TODO we should specify the data base sheet as well
        driver_obj = from_config_create_driver(
            config=self.config,
            job_id=job_id,
            batch=batch,
            driver_name=self.driver_name,
            experiment_dir=self.experiment_dir,
            cluster_config=self.cluster_config,
            cluster_options=self.cluster_options,
        )
        # run driver and get process ID
        driver_obj.pre_job_run_and_run_job()
        pid = driver_obj.pid

        return pid<|MERGE_RESOLUTION|>--- conflicted
+++ resolved
@@ -225,7 +225,7 @@
         experiment_name = config['global_settings']['experiment_name']
         input_file = pathlib.Path(config["input_file"])
 
-        scheduler_type = scheduler_options["scheduler_type"]
+        scheduler_type = scheduler_options["type"]
 
         singularity = scheduler_options.get('singularity', False)
         if not isinstance(singularity, bool):
@@ -234,10 +234,6 @@
                 f" boolean, however you provided '{singularity}' which is of type "
                 f"{type(singularity)} "
             )
-<<<<<<< HEAD
-        scheduler_type = scheduler_options["type"]
-=======
->>>>>>> 20a91015
 
         remote = scheduler_options.get('remote', False)
         if remote:
