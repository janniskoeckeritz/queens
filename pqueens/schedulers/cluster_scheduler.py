"""Cluster scheduler for QUEENS runs."""
import atexit
import getpass
import logging
import pathlib
import socket
from dataclasses import dataclass

from pqueens.drivers import from_config_create_driver
from pqueens.schedulers.scheduler import Scheduler
from pqueens.utils.cluster_utils import distribute_procs_on_nodes_pbs, get_cluster_job_id
from pqueens.utils.config_directories import base_directory, create_directory, experiment_directory
from pqueens.utils.information_output import print_scheduling_information
from pqueens.utils.manage_singularity import SingularityManager
from pqueens.utils.path_utils import relative_path_from_queens
from pqueens.utils.run_subprocess import run_subprocess
from pqueens.utils.script_generator import generate_submission_script

_logger = logging.getLogger(__name__)

DEEP_CLUSTER_TYPE = "deep"
BRUTEFORCE_CLUSTER_TYPE = "bruteforce"
CHARON_CLUSTER_TYPE = "charon"

VALID_PBS_CLUSTER_TYPES = (DEEP_CLUSTER_TYPE,)
VALID_SLURM_CLUSTER_TYPES = (BRUTEFORCE_CLUSTER_TYPE, CHARON_CLUSTER_TYPE)

VALID_CLUSTER_CLUSTER_TYPES = VALID_PBS_CLUSTER_TYPES + VALID_SLURM_CLUSTER_TYPES


@dataclass(frozen=True)
class ClusterConfig:
    """Configuration data of cluster.

    Attributes:
        name (str):                         name of cluster
        work_load_scheduler (str):          type of work load scheduling software (PBS or SLURM)
        start_cmd (str):                    command to start a job on the cluster
        jobscript_template (pathlib.Path):  absolute path to jobscript template file
        job_status_command (str):           command to check job status on cluster
        job_status_location (int):          location of job status in return of job_status_command
        singularity_bind (str):             variable for binding directories on the host
                                            to directories in the container
    """

    name: str
    work_load_scheduler: str
    start_cmd: str
    jobscript_template: pathlib.Path
    job_status_command: str
    job_status_location: int
    singularity_bind: str


DEEP_CONFIG = ClusterConfig(
    name="deep",
    work_load_scheduler="pbs",
    start_cmd="qsub",
    jobscript_template=relative_path_from_queens("templates/jobscripts/jobscript_deep.sh"),
    job_status_command="qstat",
    job_status_location=-2,
    singularity_bind=(
        "/scratch:/scratch,"
        "/opt:/opt,/lnm:/lnm,"
        "/bin:/bin,/etc:/etc/,"
        "/lib:/lib,"
        "/lib64:/lib64"
    ),
)
BRUTEFORCE_CONFIG = ClusterConfig(
    name="bruteforce",
    work_load_scheduler="slurm",
    start_cmd="sbatch",
    jobscript_template=relative_path_from_queens("templates/jobscripts/jobscript_bruteforce.sh"),
    job_status_command="squeue --job",
    job_status_location=-4,
    singularity_bind=(
        "/scratch:/scratch,"
        "/opt:/opt,/lnm:/lnm,"
        "/cluster:/cluster,"
        "/bin:/bin,"
        "/etc:/etc/,"
        "/lib:/lib,"
        "/lib64:/lib64"
    ),
)
CHARON_CONFIG = ClusterConfig(
    name="charon",
    work_load_scheduler="slurm",
    start_cmd="sbatch",
    jobscript_template=relative_path_from_queens("templates/jobscripts/jobscript_charon.sh"),
    job_status_command="squeue --job",
    job_status_location=-4,
    singularity_bind=(
        "/opt:/opt,"
        "/bin:/bin,"
        "/etc:/etc,"
        "/lib:/lib,"
        "/lib64:/lib64,"
        "/imcs:/imcs,"
        "/home/opt:/home/opt"
    ),
)

CLUSTER_CONFIGS = {
    DEEP_CLUSTER_TYPE: DEEP_CONFIG,
    BRUTEFORCE_CLUSTER_TYPE: BRUTEFORCE_CONFIG,
    CHARON_CLUSTER_TYPE: CHARON_CONFIG,
}


class ClusterScheduler(Scheduler):
    """Cluster scheduler (either based on Slurm or Torque/PBS) for QUEENS.

    Attributes:
        cluster_type (str):        type of cluster chosen in QUEENS input file
        port (int):                (only for remote scheduling with Singularity) port of
                                   remote resource for ssh port-forwarding to database
        cluster_config (dict):     configuration data of the cluster
        cluster_options (dict):    (only for cluster schedulers Slurm and PBS) further
                                   cluster options
        remote (bool):             flag for remote scheduling
        remote_connect (str):      (only for remote scheduling) address of remote
                                   computing resource
        singularity_manager (obj): instance of Singularity-manager class
    """

    def __init__(
        self,
        experiment_name,
        input_file,
        experiment_dir,
        remote_input_file,
        driver_name,
        config,
        cluster_config,
        cluster_options,
        singularity,
        scheduler_type,
        cluster_type,
        singularity_manager,
        remote,
        remote_connect,
    ):
        """Init method for the cluster scheduler.

        Args:
            experiment_name (str):     name of QUEENS experiment
            input_file (path):         path to QUEENS input file
            experiment_dir (path):     path to QUEENS experiment directory
            remote_input_file (path):  path to QUEENS input file on remote
            driver_name (str):         Name of the driver that shall be used for job submission
            config (dict):             dictionary containing configuration as provided in
                                       QUEENS input file
            cluster_config (dict):     configuration data of the cluster
            cluster_options (dict):    (only for cluster schedulers Slurm and PBS) further
                                       cluster options
            singularity (bool):        flag for use of Singularity containers
            scheduler_type (str):      type of scheduler chosen in QUEENS input file
            cluster_type (str):        type of cluster chosen in QUEENS input file
            singularity_manager (obj): instance of Singularity-manager class
            remote (bool):             flag for remote scheduling
            remote_connect (str):      (only for remote scheduling) address of remote
                                       computing resource
        """
        super().__init__(
            experiment_name,
            input_file,
            experiment_dir,
            driver_name,
            config,
            singularity,
            scheduler_type,
        )
        self.cluster_type = cluster_type
        self.cluster_config = cluster_config
        self.cluster_options = cluster_options
        self.singularity_manager = singularity_manager
        self.remote = remote
        self.remote_input_file = remote_input_file
        self.port = None
        self.remote_connect = remote_connect

        # Close the ssh ports when exiting after the queens run
        atexit.register(self.post_run)

    @classmethod
    def from_config_create_scheduler(cls, config, scheduler_name=None, driver_name=None):
        """Create cluster scheduler (Slurm or Torque/PBS) class for QUEENS.

        Args:
            config (dict): QUEENS input dictionary
            scheduler_name (str): Name of the scheduler
            driver_name (str): Name of the driver

        Returns:
            instance of cluster scheduler class
        """
        if not scheduler_name:
            scheduler_name = "scheduler"
        scheduler_options = config[scheduler_name]

        experiment_name = config['global_settings']['experiment_name']
        input_file = pathlib.Path(config["input_file"])

        scheduler_type = scheduler_options["scheduler_type"]

        singularity = scheduler_options.get('singularity', False)
        if not isinstance(singularity, bool):
            raise TypeError(
                f"The option 'singularity' in the scheduler part of the input file has to be a"
                f" boolean, however you provided '{singularity}' which is of type "
                f"{type(singularity)} "
            )

        remote = scheduler_options.get('remote', False)
        if remote:
            remote_connect = scheduler_options['remote']['connect']
        else:
            remote_connect = None

        base_dir = base_directory(remote_connect)

        experiment_dir = experiment_directory(
            experiment_name=experiment_name, remote_connect=remote_connect
        )

        if remote:
            remote_input_file = experiment_dir / input_file.name
        else:
            remote_input_file = None

        if remote and not singularity:
            raise NotImplementedError(
                "The combination of 'remote: true' and 'singularity: false' in the "
                "'scheduler section' is not implemented! "
                "Abort..."
            )

        cluster_type = scheduler_options["cluster_type"]
        if not cluster_type in VALID_CLUSTER_CLUSTER_TYPES:
            raise ValueError(
                f"Unknown cluster scheduler type: {cluster_type}.\n"
                f"Known types are: {VALID_CLUSTER_CLUSTER_TYPES}"
            )

        cluster_config = CLUSTER_CONFIGS.get(cluster_type)
        if cluster_config is None:
            raise ValueError(
                f"Unable to find cluster_config for scheduler type: {cluster_type}.\n"
                f"Available configs are: {CLUSTER_CONFIGS.items()}"
            )

        if singularity:
            singularity_manager = SingularityManager(
                remote=remote,
                remote_connect=remote_connect,
                singularity_bind=cluster_config.singularity_bind,
                singularity_path=base_dir,
                input_file=input_file,
            )
        else:
            singularity_manager = None

        # This hurts my brain
        cluster_options = scheduler_options.get("cluster", {})
        cluster_options['job_name'] = None
        cluster_options['CLUSTERSCRIPT'] = cluster_options.get('script', None)
        cluster_options['nposttasks'] = scheduler_options.get('num_procs_post', 1)

        num_procs = scheduler_options.get('num_procs', 1)
        # set cluster options required specifically for PBS or Slurm
        if cluster_type in VALID_PBS_CLUSTER_TYPES:
            cluster_options['pbs_queue'] = cluster_options.get('pbs_queue', 'batch')
            max_procs_per_node = scheduler_options.get('pbs_num_avail_ppn', 16)
            num_nodes, procs_per_node = distribute_procs_on_nodes_pbs(
                num_procs=num_procs, max_procs_per_node=max_procs_per_node
            )
            cluster_options['pbs_nodes'] = num_nodes
            cluster_options['pbs_ppn'] = procs_per_node
        elif cluster_type in VALID_SLURM_CLUSTER_TYPES:
            cluster_options['slurm_ntasks'] = num_procs
        else:
            raise ValueError(
                f"Unknown cluster scheduler type: {cluster_type}.\n"
                f"Known types are: {VALID_CLUSTER_CLUSTER_TYPES}"
            )

        if singularity:
            singularity_run_options = ' --bind ' + singularity_manager.singularity_bind + ' '
            singularity_image_path = singularity_manager.singularity_path / 'singularity_image.sif'
            cluster_options['EXE'] = (
                'singularity run ' + singularity_run_options + str(singularity_image_path)
            )
            cluster_options['OUTPUTPREFIX'] = ''
            cluster_options['DATAPROCESSINGFLAG'] = 'true'
        else:
            cluster_options['DATAPROCESSINGFLAG'] = 'false'

        # TODO move this to a different place
        # print out scheduling information
        print_scheduling_information(
            scheduler_type,
            remote,
            remote_connect,
            singularity,
        )
        return cls(
            experiment_name=experiment_name,
            input_file=input_file,
            experiment_dir=experiment_dir,
            remote_input_file=remote_input_file,
            driver_name=driver_name,
            config=config,
            cluster_config=cluster_config,
            cluster_options=cluster_options,
            singularity=singularity,
            scheduler_type=scheduler_type,
            cluster_type=cluster_type,
            singularity_manager=singularity_manager,
            remote=remote,
            remote_connect=remote_connect,
        )

    # ------------------- CHILD METHODS THAT MUST BE IMPLEMENTED ------------------
    def pre_run(self):
        """Pre-run routine for local and remote computing with Singularity.

        Do automatic port-forwarding and copying files/folders.
        """
        # pre-run routines required when using Singularity both local and remote
        if self.singularity is True:
            self.singularity_manager.prepare_singularity_files()

            # pre-run routines required when using Singularity remote only
            if self.remote:
                hostname = socket.gethostname()
                # this is a hack as long as the LNM dns-server is not fixed (revisit end of 2022)
                hostname = hostname.replace("lnm.mw.tum.de", "lnm.ed.tum.de")
                username = getpass.getuser()
                address_localhost = username.rstrip() + r'@' + hostname.rstrip()

                self.singularity_manager.kill_previous_queens_ssh_remote(username)
                self.singularity_manager.establish_port_forwarding_local(address_localhost)
                self.port = self.singularity_manager.establish_port_forwarding_remote(
                    address_localhost
                )

                self._copy_input_file_to_remote()

    def _copy_input_file_to_remote(self):
        """Copies a (temporary) JSON input-file to the remote machine.

        Is needed to execute some parts of QUEENS within the singularity image on the remote,
        given the input configurations.

        Returns:
            None
        """
        command_list = [
            "rsync -av",
            str(self.input_file),
            self.remote_connect + ':' + str(self.remote_input_file),
        ]
        command_string = ' '.join(command_list)
        run_subprocess(
            command_string,
            additional_error_message="Was not able to copy temporary input file to remote!",
        )

    def _submit_singularity(self, job_id, batch):
        """Submit job remotely to Singularity.

        Args:
            job_id (int):    ID of job to submit
            batch (int):     Batch number of job

        Returns:
            int:            process ID
        """
        if self.remote:
            # set job name as well as paths to input file and
            # destination directory for jobscript
            self.cluster_options['job_name'] = f"{self.experiment_name}_{job_id}"
            self.cluster_options['INPUT'] = (
                f"--job_id {job_id} "
                f"--batch {batch} "
                f"--port {self.port} "
                f"--input {self.remote_input_file} "
                f"--driver_name {self.driver_name} "
                f"--experiment_dir {self.experiment_dir} "
                f"--working_dir"
            )

            job_dir = self.experiment_dir / str(job_id)
            create_directory(job_dir, remote_connect=self.remote_connect)

            self.cluster_options['DESTDIR'] = str(job_dir / "output")

            # generate jobscript for submission
            submission_script_path = (
                self.experiment_dir / str(job_id) / f"{self.experiment_name}_{job_id}.sh"
            )
            generate_submission_script(
                self.cluster_options,
                submission_script_path,
                self.cluster_config.jobscript_template,
                self.remote_connect,
            )

            # submit subscript remotely
            cmdlist_remote_main = [
                'ssh',
                self.remote_connect,
                '"mkdir -p',
                str(job_dir),
                ';',
                'cd',
                str(job_dir),
                ';',
                self.cluster_config.start_cmd,
                str(submission_script_path),
                '"',
            ]
            cmd_remote_main = ' '.join(cmdlist_remote_main)
            _, _, stdout, _ = run_subprocess(
                cmd_remote_main,
                additional_error_message="The file 'remote_main' in remote singularity image "
                "could not be executed properly!",
            )

            # check matching of job ID
            cluster_job_id = get_cluster_job_id(self.cluster_type, stdout, VALID_PBS_CLUSTER_TYPES)

            try:
                return int(cluster_job_id)
            except ValueError:
                _logger.error(stdout)
                return None
        else:
            raise ValueError("\nSingularity cannot yet be used locally on computing clusters!")

    # TODO this method needs to be replaced by job_id/scheduler_id check
    #  we can only check here if job was completed but might still be failed though
    def check_job_completion(self, job):
        """Check whether this job has been completed.

        Args:
            job (dict): Job dict.

        Returns:
            completed (bool): If job is completed
            failed (bool): If job failed.
        """
        # initialize completion and failure flags to false
        # (Note that failure is not checked for cluster scheduler
        #  and returned false in any case.)
        completed = True
        failed = False
        job_id = job['id']

        if self.remote:
            # check location and delete command for PBS or SLURM
            # generate check command
            command_list = [
                'ssh',
                self.remote_connect,
                '"',
                self.cluster_config.job_status_command,
                str(self.process_ids[str(job_id)]),
                '"',
            ]
        else:
            # generate check command
            command_list = [
                self.cluster_config.job_status_command,
                str(self.process_ids[str(job_id)]),
            ]

        command_string = ' '.join(command_list)
        _, _, stdout, _ = run_subprocess(command_string)

        if stdout:
            # split output string
            output = stdout.split()

<<<<<<< HEAD
            # entry at job_status_location is job status
            status = output[self.cluster_config.job_status_location]

            # possible pbs job states:
            # E - Job is exiting after having run.
            # H - Job is held.
            # Q - job is queued, eligable to run or routed.
            # R - job is running.
            # T - job is being moved to new location.
            # W - job is waiting for its execution time
            # S - (Unicos only) job is suspend.
            # therefore:
            if status in ['Q', 'R', 'H', 'S']:
=======
            # second/fourth to last entry should be job status
            status = output[self.job_status_location]
            if status in ['Q', 'R', 'H', 'E', 'S', 'PD', 'CG']:
>>>>>>> 32240a98
                completed = False

        return completed, failed

    def post_run(self):
        """Post-run routine.

        Only for remote computing with Singularity: close ports.
        """
        if self.remote and self.singularity:
            self.singularity_manager.close_local_port_forwarding()
            self.singularity_manager.close_remote_port(self.port)
            print('All port-forwardings were closed again.')

    def _submit_driver(self, job_id, batch):
        """Submit job to driver.

        Args:
            job_id (int):    ID of job to submit
            batch (int):     Batch number of job

        Returns:
            driver_obj.pid (int): process ID
        """
        # create driver
        # TODO we should not create the object here everytime!
        # TODO instead only update the attributes of the instance.
        # TODO we should specify the data base sheet as well
        driver_obj = from_config_create_driver(
            config=self.config,
            job_id=job_id,
            batch=batch,
            driver_name=self.driver_name,
            experiment_dir=self.experiment_dir,
            cluster_config=self.cluster_config,
            cluster_options=self.cluster_options,
        )
        # run driver and get process ID
        driver_obj.pre_job_run_and_run_job()
        pid = driver_obj.pid

        return pid<|MERGE_RESOLUTION|>--- conflicted
+++ resolved
@@ -484,7 +484,6 @@
             # split output string
             output = stdout.split()
 
-<<<<<<< HEAD
             # entry at job_status_location is job status
             status = output[self.cluster_config.job_status_location]
 
@@ -497,12 +496,7 @@
             # W - job is waiting for its execution time
             # S - (Unicos only) job is suspend.
             # therefore:
-            if status in ['Q', 'R', 'H', 'S']:
-=======
-            # second/fourth to last entry should be job status
-            status = output[self.job_status_location]
             if status in ['Q', 'R', 'H', 'E', 'S', 'PD', 'CG']:
->>>>>>> 32240a98
                 completed = False
 
         return completed, failed
