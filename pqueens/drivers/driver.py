--- conflicted
+++ resolved
@@ -175,14 +175,9 @@
             )
         # only proceed if this job did not fail
         if self.job['status'] != "failed":
-<<<<<<< HEAD
-            # call post-post-processing
-            self.result = self.postpostprocessor.get_data_from_post_file(self.output_directory)
-=======
             # call data-processing
             self.result = self.data_processor.get_data_from_file(self.output_directory)
 
->>>>>>> aa60ea75
             _logger.info(f"Got result: {self.result}")
 
     def finalize_job_in_db(self):
