--- conflicted
+++ resolved
@@ -1,5 +1,6 @@
 """Benchmark test for BMFIA using a grid iterator."""
 
+import os
 import pickle
 from pathlib import Path
 
@@ -13,17 +14,9 @@
 
 def test_bmfia_baci_scatra_smc(inputdir, tmp_path, third_party_inputs, config_dir):
     """Integration test for smc with a simple diffusion problem in BACI."""
-<<<<<<< HEAD
     # generate json input file from template
     third_party_input_file_hf = Path(third_party_inputs, "baci_input_files", "diffusion_coarse.dat")
     third_party_input_file_lf = Path(
-=======
-    # generate yaml input file from template
-    third_party_input_file_hf = os.path.join(
-        third_party_inputs, "baci_input_files", "diffusion_coarse.dat"
-    )
-    third_party_input_file_lf = os.path.join(
->>>>>>> 74e06197
         third_party_inputs, "baci_input_files", "diffusion_very_coarse.dat"
     )
 
@@ -32,11 +25,7 @@
 
     # ----- generate yaml input file from template -----
     # template for actual smc evaluation
-<<<<<<< HEAD
     template = Path(inputdir, 'bmfia_scatra_baci_template_grid_gp_precompiled.yml')
-=======
-    template = os.path.join(inputdir, 'bmfia_scatra_baci_template_grid_gp_precompiled.yml')
->>>>>>> 74e06197
 
     experimental_data_path = Path(third_party_inputs, "csv_files", "scatra_baci")
     plot_dir = tmp_path
@@ -48,11 +37,7 @@
         'post_drt_ensight': post_drt_ensight,
         'plot_dir': plot_dir,
     }
-<<<<<<< HEAD
     input_file = tmp_path / 'hf_scatra_baci.yml'
-=======
-    input_file = os.path.join(tmpdir, 'hf_scatra_baci.yml')
->>>>>>> 74e06197
     injector.inject(dir_dict, template, input_file)
 
     # run the main routine of QUEENS
