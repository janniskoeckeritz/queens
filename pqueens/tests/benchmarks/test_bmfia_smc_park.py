"""Benchmark test for BMFIA with Python test function."""

import pickle
from pathlib import Path

import numpy as np
import pandas as pd
import pytest

import pqueens.visualization.bmfia_visualization as qvis
from pqueens import run
from pqueens.tests.integration_tests.example_simulator_functions.park91a import park91a_hifi
from pqueens.utils import injector


def test_bmfia_park_hf_smc(
    inputdir,
    tmp_path,
    create_experimental_data_park91a_hifi_on_grid,
    expected_weights,
    expected_samples,
):
    """Benchmark test for bayesian multi-fidelity inverse analysis (bmfia).

    In this test the park91 function is used instead of a simulation
    code.
    """
<<<<<<< HEAD
    # generate json input file from template
    template = Path(inputdir, 'bmfia_smc_park.yml')
    experimental_data_path = tmp_path
    dir_dict = {'experimental_data_path': experimental_data_path, 'plot_dir': tmp_path}
    input_file = tmp_path / 'smc_mf_park_realization.yml'
=======
    # generate yaml input file from template
    template = os.path.join(inputdir, 'bmfia_smc_park.yml')
    experimental_data_path = tmpdir
    dir_dict = {'experimental_data_path': experimental_data_path, 'plot_dir': tmpdir}
    input_file = os.path.join(tmpdir, 'smc_mf_park_realization.yml')
>>>>>>> 74e06197
    injector.inject(dir_dict, template, input_file)

    # run the main routine of QUEENS
    run(input_file, tmp_path)

    # get the results of the QUEENS run
    result_file = tmp_path / "smc_park_mf.pickle"
    with open(result_file, 'rb') as handle:
        results = pickle.load(handle)

    samples = results['raw_output_data']['particles'].squeeze()
    weights = results['raw_output_data']['weights'].squeeze()

    # some plotting
    dim_labels_lst = ['x_s', 'y_s']
    qvis.bmfia_visualization_instance.plot_posterior_from_samples(samples, weights, dim_labels_lst)

    np.testing.assert_array_almost_equal(weights, expected_weights, decimal=5)
    np.testing.assert_array_almost_equal(samples, expected_samples, decimal=5)


@pytest.fixture
def create_experimental_data_park91a_hifi_on_grid(tmp_path):
    """Fixture to write dummy observation data."""
    # Fix random seed
    np.random.seed(seed=1)

    # create target inputs
    x1 = 0.5
    x2 = 0.2

    # use x3 and x4 as coordinates and create coordinate grid (same as in park91a_hifi_coords)
    xx3 = np.linspace(0.0, 1.0, 4)
    xx4 = np.linspace(0.0, 1.0, 4)
    x3_vec, x4_vec = np.meshgrid(xx3, xx4)
    x3_vec = x3_vec.flatten()
    x4_vec = x4_vec.flatten()

    # generate clean function output for fake test data
    y_vec = []
    for x3, x4 in zip(x3_vec, x4_vec):
        y_vec.append(park91a_hifi(x1, x2, x3, x4))
    y_vec = np.array(y_vec)

    # add artificial noise to fake measurements
    sigma_n = 0.1
    noise_vec = np.random.normal(loc=0, scale=sigma_n, size=(y_vec.size,))
    y_fake = y_vec + noise_vec

    # write fake data to csv
    data_dict = {
        'x3': x3_vec,
        'x4': x4_vec,
        'y_obs': y_fake,
    }
    experimental_data_path = tmp_path / 'experimental_data.csv'
    df = pd.DataFrame.from_dict(data_dict)
    df.to_csv(experimental_data_path, index=False)


@pytest.fixture
def expected_weights():
    """Expected weights."""
    weights = np.array(
        [
            0.02026016,
            0.02060205,
            0.023068,
            0.02118768,
            0.00889649,
            0.0081705,
            0.00525636,
            0.00442393,
            0.04115287,
            0.00502698,
            0.01516821,
            0.01385408,
            0.00845317,
            0.00900209,
            0.00183214,
            0.00917747,
            0.02454498,
            0.00515997,
            0.00933705,
            0.00567719,
            0.00764971,
            0.01078292,
            0.00761101,
            0.00687728,
            0.00314144,
            0.01150485,
            0.0018492,
            0.01849746,
            0.00317111,
            0.00990198,
            0.00836321,
            0.00864723,
            0.00342693,
            0.00455993,
            0.01290228,
            0.00896136,
            0.00680431,
            0.01586553,
            0.00532754,
            0.00972338,
            0.00590847,
            0.01404336,
            0.03114785,
            0.02325,
            0.00773386,
            0.00693315,
            0.0060638,
            0.00622674,
            0.01262532,
            0.00952854,
            0.00644537,
            0.01477876,
            0.00572131,
            0.00294183,
            0.01320269,
            0.02456792,
            0.01485442,
            0.02893771,
            0.01283193,
            0.00638253,
            0.00533457,
            0.01851759,
            0.01035809,
            0.00354573,
            0.00407061,
            0.00238959,
            0.01540217,
            0.00530767,
            0.01073429,
            0.00281793,
            0.00836412,
            0.01502365,
            0.00818799,
            0.00196828,
            0.00831479,
            0.00704763,
            0.00818811,
            0.00175943,
            0.0002911,
            0.0089211,
            0.01502431,
            0.00751416,
            0.00379418,
            0.02956547,
            0.00475145,
            0.00655539,
            0.00974881,
            0.00486147,
            0.00278865,
            0.00625222,
            0.00858278,
            0.01739825,
            0.0043038,
            0.00642224,
            0.00465958,
            0.01588978,
            0.00333407,
            0.00716114,
            0.00276105,
            0.01214118,
        ]
    )
    return weights


@pytest.fixture
def expected_samples():
    """Expected samples."""
    samples = np.array(
        [
            [0.4760531, 0.42023761],
            [0.51856308, 0.36197203],
            [0.51392015, -0.17227154],
            [0.48555291, 0.44354172],
            [0.51345517, 0.16328839],
            [0.50496001, 0.13204256],
            [0.53360589, 0.12008268],
            [0.50472891, 0.33446679],
            [0.54524547, -0.30743248],
            [0.51710612, 0.0246309],
            [0.47926825, 0.33064799],
            [0.44028432, 0.48096685],
            [0.53633648, -0.30374654],
            [0.53349927, -0.06847852],
            [0.51596435, -0.10227327],
            [0.51793232, 0.27542282],
            [0.51585513, 0.25843277],
            [0.53554383, 0.2735094],
            [0.52957643, 0.03224593],
            [0.48367072, 0.20354831],
            [0.52457692, -0.34956723],
            [0.53452122, 0.06103901],
            [0.42266607, 0.56684091],
            [0.5253056, 0.17640377],
            [0.54915851, 0.02795585],
            [0.56528344, -0.27530543],
            [0.46265082, 0.51043895],
            [0.44341381, 0.4849019],
            [0.49658479, 0.22935896],
            [0.48659612, 0.26547227],
            [0.54276782, -0.437803],
            [0.52489363, -0.10359931],
            [0.50396365, 0.23435098],
            [0.50824623, 0.20327055],
            [0.55291951, 0.15940135],
            [0.46984121, 0.44136251],
            [0.48996779, 0.28131321],
            [0.52147607, -0.0694735],
            [0.54670714, 0.16719876],
            [0.48100374, 0.23022417],
            [0.54311241, -0.16946221],
            [0.55061186, 0.12971585],
            [0.49193237, 0.42880887],
            [0.50078465, 0.31362242],
            [0.49131368, 0.30020734],
            [0.52457175, -0.1384063],
            [0.45490437, 0.41321264],
            [0.50957222, 0.09679816],
            [0.44721411, 0.43907272],
            [0.49090669, 0.52029561],
            [0.54846229, 0.06387224],
            [0.54308239, 0.25224447],
            [0.47500715, 0.32833396],
            [0.52604554, 0.1462472],
            [0.44530931, 0.45519931],
            [0.4735073, 0.41998891],
            [0.54959953, -0.28977119],
            [0.42507539, 0.57395492],
            [0.54766715, 0.27676876],
            [0.51470175, -0.23899977],
            [0.53790512, 0.30551773],
            [0.50918631, 0.18354487],
            [0.51651983, -0.00321281],
            [0.48971066, 0.33727104],
            [0.46187971, 0.52961428],
            [0.4755353, 0.26404212],
            [0.51502947, 0.17951405],
            [0.55860225, 0.14414969],
            [0.51731226, 0.15008172],
            [0.53091356, -0.08386808],
            [0.44077152, 0.3725247],
            [0.35686151, 0.72947217],
            [0.49266971, 0.29129961],
            [0.48473595, 0.38494753],
            [0.48040451, 0.20957119],
            [0.56130765, 0.14279768],
            [0.51521485, 0.22960488],
            [0.4759566, 0.33802613],
            [0.46352056, 0.41572131],
            [0.52705113, 0.27003072],
            [0.52234449, -0.32234947],
            [0.50131921, 0.35136083],
            [0.50747033, 0.40654347],
            [0.57760796, -0.11598008],
            [0.53299722, 0.37990487],
            [0.49352754, 0.38430099],
            [0.52752799, -0.32143072],
            [0.57281223, -0.03900162],
            [0.55027051, -0.24588637],
            [0.51823131, -0.02887667],
            [0.47121463, 0.40420202],
            [0.55219525, 0.07631147],
            [0.50963365, -0.18745337],
            [0.47156058, -0.06732817],
            [0.55015114, 0.15066165],
            [0.49785938, 0.4076165],
            [0.42163649, 0.39760788],
            [0.4446676, 0.58640318],
            [0.51805501, 0.27292856],
            [0.46923552, 0.41215362],
        ]
    )
    return samples<|MERGE_RESOLUTION|>--- conflicted
+++ resolved
@@ -1,5 +1,6 @@
 """Benchmark test for BMFIA with Python test function."""
 
+import os
 import pickle
 from pathlib import Path
 
@@ -25,19 +26,11 @@
     In this test the park91 function is used instead of a simulation
     code.
     """
-<<<<<<< HEAD
-    # generate json input file from template
+    # generate yaml input file from template
     template = Path(inputdir, 'bmfia_smc_park.yml')
     experimental_data_path = tmp_path
     dir_dict = {'experimental_data_path': experimental_data_path, 'plot_dir': tmp_path}
     input_file = tmp_path / 'smc_mf_park_realization.yml'
-=======
-    # generate yaml input file from template
-    template = os.path.join(inputdir, 'bmfia_smc_park.yml')
-    experimental_data_path = tmpdir
-    dir_dict = {'experimental_data_path': experimental_data_path, 'plot_dir': tmpdir}
-    input_file = os.path.join(tmpdir, 'smc_mf_park_realization.yml')
->>>>>>> 74e06197
     injector.inject(dir_dict, template, input_file)
 
     # run the main routine of QUEENS
