--- conflicted
+++ resolved
@@ -386,7 +386,6 @@
 def test_grad(default_mf_likelihood):
     """Test grad method."""
     # define inputs
-<<<<<<< HEAD
     samples = np.random.rand(3, 2)
     forward_model_output = np.random.rand(3, 4)
     upstream = np.random.rand(3, 1)
@@ -402,58 +401,6 @@
             np.testing.assert_array_equal(mp2.call_args.args[0], samples)
             np.testing.assert_array_equal(mp2.call_args.args[1], upstream * partial_grad)
             np.testing.assert_array_equal(grad_out, like_grad)
-=======
-    samples = np.array([[1, 2], [3, 4]])
-    upstream_gradient_fun = lambda x: 2 * x
-
-    # mock prepare downstream gradient fun
-    dummy_fun = lambda x: x
-    mp1 = mock.MagicMock(return_value=dummy_fun)
-
-    # mock forward model evaluate and gradient fun
-    sub_model_output = (np.array([[7], [8]]), np.array([[9, 9], [10, 10]]))
-    mp2 = mock.MagicMock(return_value=sub_model_output)
-
-    # mock evaluate from output fun
-    log_lik_out = np.array([[11], [12]])
-    mp3 = mock.MagicMock(return_value=log_lik_out)
-
-    with mock.patch(
-        'pqueens.models.likelihood_models.bayesian_mf_gaussian_likelihood.'
-        'prepare_downstream_gradient_fun',
-        mp1,
-    ), mock.patch(
-        'pqueens.models.simulation_model.SimulationModel.evaluate_and_gradient', mp2
-    ), mock.patch(
-        'pqueens.models.likelihood_models.bayesian_mf_gaussian_likelihood.'
-        'BMFGaussianModel.evaluate_from_output',
-        mp3,
-    ):
-        log_likelihood, grad_objective_samples = default_mf_likelihood.evaluate_and_gradient(
-            samples, upstream_gradient_fun
-        )
-
-    # --- assert and test statements ------------------------------------
-    # test prepare downstream gradient fun
-    mp1.assert_called_once()
-    mp1.assert_called_with(
-        eval_output_fun=mp3,
-        partial_grad_evaluate_fun=default_mf_likelihood.partial_grad_evaluate,
-        upstream_gradient_fun=upstream_gradient_fun,
-    )
-
-    # test forward model evaluate and gradient fun
-    mp2.assert_called_once()
-    mp2.assert_called_with(samples, upstream_gradient_fun=dummy_fun)
-
-    # test evaluate from output fun
-    mp3.assert_called_once()
-    mp3.assert_called_with(samples, sub_model_output[0])
-
-    # test final method output
-    np.testing.assert_array_equal(log_likelihood, log_lik_out)
-    np.testing.assert_array_equal(grad_objective_samples, sub_model_output[1])
->>>>>>> 7699df7f
 
 
 def test_partial_grad_evaluate(mocker, default_mf_likelihood):
