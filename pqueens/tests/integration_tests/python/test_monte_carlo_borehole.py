--- conflicted
+++ resolved
@@ -10,13 +10,8 @@
 
 
 def test_monte_carlo_borehole(inputdir, tmpdir):
-<<<<<<< HEAD
-    """Test case for monte carlo iterator."""
+    """Test case for Monte Carlo iterator."""
     run(Path(os.path.join(inputdir, 'monte_carlo_borehole.yml')), Path(tmpdir))
-=======
-    """Test case for Monte Carlo iterator."""
-    run(Path(os.path.join(inputdir, 'monte_carlo_borehole.json')), Path(tmpdir))
->>>>>>> 3b72be0b
 
     result_file = str(tmpdir) + '/' + 'xxx.pickle'
     with open(result_file, 'rb') as handle:
