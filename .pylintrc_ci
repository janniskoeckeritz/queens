[MASTER]

# A comma-separated list of package or module names from where C extensions may
# be loaded. Extensions are loading into the active Python interpreter and may
# run arbitrary code.
extension-pkg-allow-list=

# A comma-separated list of package or module names from where C extensions may
# be loaded. Extensions are loading into the active Python interpreter and may
# run arbitrary code. (This is an alternative name to extension-pkg-allow-list
# for backward compatibility.)
extension-pkg-whitelist=

# Return non-zero exit code if any of these messages/categories are detected,
# even if score is above --fail-under value. Syntax same as enable. Messages
# specified are enabled, while categories only check already-enabled messages.
fail-on=

# Specify a score threshold to be exceeded before program exits with error.
fail-under=10.0

# Files or directories to be skipped. They should be base names, not paths.
ignore=CVS,

# Add files or directories matching the regex patterns to the ignore-list. The
# regex matches against paths and can be in Posix or Windows format.
ignore-paths=

# Files or directories matching the regex patterns are skipped. The regex
# matches against base names, not paths. The default value ignores emacs file
# locks
ignore-patterns=^\.#

# Python code to execute, usually for sys.path manipulation such as
# pygtk.require().
#init-hook=

# Use multiple processes to speed up Pylint. Specifying 0 will auto-detect the
# number of processors available to use.
jobs=1

# Control the amount of potential inferred values when inferring a single
# object. This can help the performance when dealing with large functions or
# complex, nested conditions.
limit-inference-results=100

# List of plugins (as comma separated values of python module names) to load,
# usually to register additional checkers.
load-plugins=

# Pickle collected data for later comparisons.
persistent=yes

# Minimum Python version to use for version dependent checks. Will default to
# the version used to run pylint.
py-version=3.8

# Discover python modules and packages in the file system subtree.
recursive=no

# When enabled, pylint would attempt to guess common misconfiguration and emit
# user-friendly hints instead of false-positive error messages.
suggestion-mode=yes

# Allow loading of arbitrary C extensions. Extensions are imported into the
# active Python interpreter and may run arbitrary code.
unsafe-load-any-extension=no


[MESSAGES CONTROL]

# Only show warnings with the listed confidence levels. Leave empty to show
# all. Valid levels: HIGH, CONTROL_FLOW, INFERENCE, INFERENCE_FAILURE,
# UNDEFINED.
confidence=

# Disable the message, report, category or checker with the given id(s). You
# can either give multiple identifiers separated by comma (,) or put this
# option multiple times (only on the command line, not in the configuration
# file where it should appear only once). You can also use "--disable=all" to
# disable everything first and then re-enable specific checks. For example, if
# you want to run only the similarities checker, you can use "--disable=all
# --enable=similarities". If you want to run only the classes checker, but have
# no Warning level messages displayed, use "--disable=all --enable=classes
# --disable=W".
disable=raw-checker-failed,
        bad-inline-option,
        locally-disabled,
        file-ignored,
        suppressed-message,
        useless-suppression,
        deprecated-pragma,
        use-symbolic-message-instead,
        design,
        redundant-keyword-arg,
        eval-used,
        unexpected-special-method-signature,
        consider-using-in,
<<<<<<< HEAD
        unsubscriptable-object,
=======
        deprecated-method,
>>>>>>> 71d55ec0
        not-callable,
        assignment-from-no-return,
        super-init-not-called,
        too-many-nested-blocks,
        broad-exception-caught,
        useless-parent-delegation,
        too-many-lines,
        too-many-function-args,
        no-name-in-module,
        cell-var-from-loop,
        consider-using-from-import,
        pointless-string-statement,
        inconsistent-return-statements,
        bare-except,
        bad-staticmethod-argument,
        consider-using-with,
        abstract-method,
        comparison-with-callable,
        arguments-renamed,
        attribute-defined-outside-init,
        unused-variable,
        unnecessary-pass,
        arguments-differ,
        fixme,
        protected-access,
        unused-argument,
        duplicate-code,
        invalid-name,
        redefined-outer-name,

# Enable the message, report, category or checker with the given id(s). You can
# either give multiple identifier separated by comma (,) or put this option
# multiple time (only on the command line, not in the configuration file where
# it should appear only once). See also the "--disable" option for examples.
enable=c-extension-no-member


[REPORTS]

# Python expression which should return a score less than or equal to 10. You
# have access to the variables 'fatal', 'error', 'warning', 'refactor',
# 'convention', and 'info' which contain the number of messages in each
# category, as well as 'statement' which is the total number of statements
# analyzed. This score is used by the global evaluation report (RP0004).
evaluation=max(0, 0 if fatal else 10.0 - ((float(5 * error + warning + refactor + convention) / statement) * 10))

# Template used to display messages. This is a python new-style format string
# used to format the message information. See doc for all details.
#msg-template=

# Set the output format. Available formats are text, parseable, colorized, json
# and msvs (visual studio). You can also give a reporter class, e.g.
# mypackage.mymodule.MyReporterClass.
output-format=text

# Tells whether to display a full report or only the messages.
reports=no

# Activate the evaluation score.
score=yes


[REFACTORING]

# Maximum number of nested blocks for function / method body
max-nested-blocks=5

# Complete name of functions that never returns. When checking for
# inconsistent-return-statements if a never returning function is called then
# it will be considered as an explicit return statement and no message will be
# printed.
never-returning-functions=sys.exit,argparse.parse_error


[FORMAT]

# Expected format of line ending, e.g. empty (any line ending), LF or CRLF.
expected-line-ending-format=

# Regexp for a line that is allowed to be longer than the limit.
ignore-long-lines=^\s*(# )?<?https?://\S+>?$

# Number of spaces of indent required inside a hanging or continued line.
indent-after-paren=4

# String used as indentation unit. This is usually "    " (4 spaces) or "\t" (1
# tab).
indent-string='    '

# Maximum number of characters on a single line.
max-line-length=100

# Maximum number of lines in a module.
max-module-lines=1000

# Allow the body of a class to be on the same line as the declaration if body
# contains single statement.
single-line-class-stmt=no

# Allow the body of an if to be on the same line as the test if there is no
# else.
single-line-if-stmt=no


[LOGGING]

# The type of string formatting that logging methods do. `old` means using %
# formatting, `new` is for `{}` formatting.
logging-format-style=old

# Logging modules to check that the string format arguments are in logging
# function parameter format.
logging-modules=logging


[MISCELLANEOUS]

# List of note tags to take in consideration, separated by a comma.
notes=FIXME,
      XXX,
      TODO

# Regular expression of note tags to take in consideration.
#notes-rgx=


[SIMILARITIES]

# Comments are removed from the similarity computation
ignore-comments=yes

# Docstrings are removed from the similarity computation
ignore-docstrings=yes

# Imports are removed from the similarity computation
ignore-imports=no

# Signatures are removed from the similarity computation
ignore-signatures=no

# Minimum lines number of a similarity.
min-similarity-lines=4


[SPELLING]

# Limits count of emitted suggestions for spelling mistakes.
max-spelling-suggestions=4

# Spelling dictionary name. Available dictionaries: none. To make it work,
# install the 'python-enchant' package.
spelling-dict=

# List of comma separated words that should be considered directives if they
# appear and the beginning of a comment and should not be checked.
spelling-ignore-comment-directives=fmt: on,fmt: off,noqa:,noqa,nosec,isort:skip,mypy:

# List of comma separated words that should not be checked.
spelling-ignore-words=

# A path to a file that contains the private dictionary; one word per line.
spelling-private-dict-file=

# Tells whether to store unknown words to the private dictionary (see the
# --spelling-private-dict-file option) instead of raising a message.
spelling-store-unknown-words=no


[STRING]

# This flag controls whether inconsistent-quotes generates a warning when the
# character used as a quote delimiter is used inconsistently within a module.
check-quote-consistency=no

# This flag controls whether the implicit-str-concat should generate a warning
# on implicit string concatenation in sequences defined over several lines.
check-str-concat-over-line-jumps=no


[TYPECHECK]

# List of decorators that produce context managers, such as
# contextlib.contextmanager. Add to this list to register other decorators that
# produce valid context managers.
contextmanager-decorators=contextlib.contextmanager

# List of members which are set dynamically and missed by pylint inference
# system, and so shouldn't trigger E1101 when accessed. Python regular
# expressions are accepted.
generated-members=

# Tells whether missing members accessed in mixin class should be ignored. A
# class is considered mixin if its name matches the mixin-class-rgx option.
ignore-mixin-members=yes

# Tells whether to warn about missing members when the owner of the attribute
# is inferred to be None.
ignore-none=yes

# This flag controls whether pylint should warn about no-member and similar
# checks whenever an opaque object is returned when inferring. The inference
# can return multiple potential results while evaluating a Python object, but
# some branches might not be evaluated, which results in partial inference. In
# that case, it might be useful to still emit no-member and other checks for
# the rest of the inferred objects.
ignore-on-opaque-inference=yes

# List of class names for which member attributes should not be checked (useful
# for classes with dynamically set attributes). This supports the use of
# qualified names.
ignored-classes=optparse.Values,
                thread._local,
                _thread._local,
                pqueens.visualization.bmfmc_visualization,
                pqueens.visualization.bmfia_visualization,
                pqueens.visualization.sa_visualization,
                pqueens.visualization.surrogate_visualization,
                pqueens.visualization.variational_inference_visualization,
                pqueens.database.database,
                matplotlib.cm,
                logging.RootLogger,


# List of module names for which member attributes should not be checked
# (useful for modules/projects where namespaces are manipulated during runtime
# and thus existing member attributes cannot be deduced by static analysis). It
# supports qualified module names, as well as Unix pattern matching.
ignored-modules=vtk,
                particles,

# Show a hint with possible names when a member name was not found. The aspect
# of finding the hint is based on edit distance.
missing-member-hint=yes

# The minimum edit distance a name should have in order to be considered a
# similar match for a missing member name.
missing-member-hint-distance=1

# The total number of similar names that should be taken in consideration when
# showing a hint for a missing member.
missing-member-max-choices=1

# Regex pattern to define which classes are considered mixins ignore-mixin-
# members is set to 'yes'
mixin-class-rgx=.*[Mm]ixin

# List of decorators that change the signature of a decorated function.
signature-mutators=


[VARIABLES]

# List of additional names supposed to be defined in builtins. Remember that
# you should avoid defining new builtins when possible.
additional-builtins=

# Tells whether unused global variables should be treated as a violation.
allow-global-unused-variables=yes

# List of names allowed to shadow builtins
allowed-redefined-builtins=

# List of strings which can identify a callback function by name. A callback
# name must start or end with one of those strings.
callbacks=cb_,
          _cb

# A regular expression matching the name of dummy variables (i.e. expected to
# not be used).
dummy-variables-rgx=_+$|(_[a-zA-Z0-9_]*[a-zA-Z0-9]+?$)|dummy|^ignored_|^unused_

# Argument names that match this expression will be ignored. Default to name
# with leading underscore.
ignored-argument-names=_.*|^ignored_|^unused_

# Tells whether we should check for unused import in __init__ files.
init-import=no

# List of qualified module names which can have objects that can redefine
# builtins.
redefining-builtins-modules=six.moves,past.builtins,future.builtins,builtins,io


[BASIC]

# Naming style matching correct argument names.
argument-naming-style=snake_case

# Regular expression matching correct argument names. Overrides argument-
# naming-style. If left empty, argument names will be checked with the set
# naming style.
#argument-rgx=

# Naming style matching correct attribute names.
attr-naming-style=snake_case

# Regular expression matching correct attribute names. Overrides attr-naming-
# style. If left empty, attribute names will be checked with the set naming
# style.
#attr-rgx=

# Bad variable names which should always be refused, separated by a comma.
bad-names=foo,
          bar,
          baz,
          toto,
          tutu,
          tata

# Bad variable names regexes, separated by a comma. If names match any regex,
# they will always be refused
bad-names-rgxs=

# Naming style matching correct class attribute names.
class-attribute-naming-style=any

# Regular expression matching correct class attribute names. Overrides class-
# attribute-naming-style. If left empty, class attribute names will be checked
# with the set naming style.
#class-attribute-rgx=

# Naming style matching correct class constant names.
class-const-naming-style=UPPER_CASE

# Regular expression matching correct class constant names. Overrides class-
# const-naming-style. If left empty, class constant names will be checked with
# the set naming style.
#class-const-rgx=

# Naming style matching correct class names.
class-naming-style=PascalCase

# Regular expression matching correct class names. Overrides class-naming-
# style. If left empty, class names will be checked with the set naming style.
#class-rgx=

# Naming style matching correct constant names.
const-naming-style=UPPER_CASE

# Regular expression matching correct constant names. Overrides const-naming-
# style. If left empty, constant names will be checked with the set naming
# style.
#const-rgx=

# Minimum line length for functions/classes that require docstrings, shorter
# ones are exempt.
docstring-min-length=-1

# Naming style matching correct function names.
function-naming-style=snake_case

# Regular expression matching correct function names. Overrides function-
# naming-style. If left empty, function names will be checked with the set
# naming style.
#function-rgx=

# Good variable names which should always be accepted, separated by a comma.
good-names=i,
           j,
           k,
           ex,
           Run,
           _,
           f,
	   db,
           rv,
           rf

# Good variable names regexes, separated by a comma. If names match any regex,
# they will always be accepted
good-names-rgxs=

# Include a hint for the correct naming format with invalid-name.
include-naming-hint=no

# Naming style matching correct inline iteration names.
inlinevar-naming-style=any

# Regular expression matching correct inline iteration names. Overrides
# inlinevar-naming-style. If left empty, inline iteration names will be checked
# with the set naming style.
#inlinevar-rgx=

# Naming style matching correct method names.
method-naming-style=snake_case

# Regular expression matching correct method names. Overrides method-naming-
# style. If left empty, method names will be checked with the set naming style.
#method-rgx=

# Naming style matching correct module names.
module-naming-style=snake_case

# Regular expression matching correct module names. Overrides module-naming-
# style. If left empty, module names will be checked with the set naming style.
#module-rgx=

# Colon-delimited sets of names that determine each other's naming style when
# the name regexes allow several styles.
name-group=

# Regular expression which should only match function or class names that do
# not require a docstring.
no-docstring-rgx=^_

# List of decorators that produce properties, such as abc.abstractproperty. Add
# to this list to register other decorators that produce valid properties.
# These decorators are taken in consideration only for invalid-name.
property-classes=abc.abstractproperty

# Regular expression matching correct type variable names. If left empty, type
# variable names will be checked with the set naming style.
#typevar-rgx=

# Naming style matching correct variable names.
variable-naming-style=snake_case

# Regular expression matching correct variable names. Overrides variable-
# naming-style. If left empty, variable names will be checked with the set
# naming style.
#variable-rgx=


[DESIGN]

# List of regular expressions of class ancestor names to ignore when counting
# public methods (see R0903)
exclude-too-few-public-methods=

# List of qualified class names to ignore when counting class parents (see
# R0901)
ignored-parents=

# Maximum number of arguments for function / method.
max-args=5

# Maximum number of attributes for a class (see R0902).
max-attributes=7

# Maximum number of boolean expressions in an if statement (see R0916).
max-bool-expr=5

# Maximum number of branch for function / method body.
max-branches=12

# Maximum number of locals for function / method body.
max-locals=15

# Maximum number of parents for a class (see R0901).
max-parents=7

# Maximum number of public methods for a class (see R0904).
max-public-methods=20

# Maximum number of return / yield for function / method body.
max-returns=6

# Maximum number of statements in function / method body.
max-statements=50

# Minimum number of public methods for a class (see R0903).
min-public-methods=2


[IMPORTS]

# List of modules that can be imported at any level, not just the top level
# one.
allow-any-import-level=

# Allow wildcard imports from modules that define __all__.
allow-wildcard-with-all=no

# Analyse import fallback blocks. This can be used to support both Python 2 and
# 3 compatible code, which means that the block might have code that exists
# only in one or another interpreter, leading to false positives when analysed.
analyse-fallback-blocks=no

# Deprecated modules which should not be used, separated by a comma.
deprecated-modules=optparse,tkinter.tix

# Output a graph (.gv or any supported image format) of external dependencies
# to the given file (report RP0402 must not be disabled).
ext-import-graph=

# Output a graph (.gv or any supported image format) of all (i.e. internal and
# external) dependencies to the given file (report RP0402 must not be
# disabled).
import-graph=

# Output a graph (.gv or any supported image format) of internal dependencies
# to the given file (report RP0402 must not be disabled).
int-import-graph=

# Force import order to recognize a module as part of the standard
# compatibility libraries.
known-standard-library=

# Force import order to recognize a module as part of a third party library.
known-third-party=enchant

# Couples of modules and preferred modules, separated by a comma.
preferred-modules=


[CLASSES]

# Warn about protected attribute access inside special methods
check-protected-access-in-special-methods=no

# List of method names used to declare (i.e. assign) instance attributes.
defining-attr-methods=__init__,
                      __new__,
                      setUp,
                      __post_init__

# List of member names, which should be excluded from the protected access
# warning.
exclude-protected=_asdict,
                  _fields,
                  _replace,
                  _source,
                  _make

# List of valid names for the first argument in a class method.
valid-classmethod-first-arg=cls

# List of valid names for the first argument in a metaclass class method.
valid-metaclass-classmethod-first-arg=cls


[EXCEPTIONS]

# Exceptions that will emit a warning when being caught. Defaults to
# "builtins.BaseException, builtins.Exception".
overgeneral-exceptions=builtins.BaseException,
                       builtins.Exception<|MERGE_RESOLUTION|>--- conflicted
+++ resolved
@@ -96,11 +96,6 @@
         eval-used,
         unexpected-special-method-signature,
         consider-using-in,
-<<<<<<< HEAD
-        unsubscriptable-object,
-=======
-        deprecated-method,
->>>>>>> 71d55ec0
         not-callable,
         assignment-from-no-return,
         super-init-not-called,
