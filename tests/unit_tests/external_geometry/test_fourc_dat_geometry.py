--- conflicted
+++ resolved
@@ -222,11 +222,7 @@
 def test_read_external_data_comment(mocker, tmp_path, dat_dummy_comment, default_geo_obj):
     """Test reading data with comments from dat file."""
     filepath = tmp_path / "myfile.dat"
-<<<<<<< HEAD
-    filepath.write_text(dat_dummy_comment)
-=======
     filepath.write_text(dat_dummy_comment, encoding="utf-8")
->>>>>>> b1f29316
 
     mocker.patch(
         "queens.external_geometry.fourc_dat_geometry.FourcDatExternalGeometry"
